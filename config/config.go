--- conflicted
+++ resolved
@@ -101,14 +101,15 @@
 		}
 		db, _ := mockDB.GetDatastoreForWallet(util.CoinTypePhore.ToCoinType())
 		phrCfg := CoinConfig{
-			CoinType:   util.CoinTypePhore,
-			FeeAPI:     "",
-			LowFee:     140,
-			MediumFee:  160,
-			HighFee:    180,
-			MaxFee:     2000,
-			ClientAPIs: apiEndpoints,
-			DB:         db,
+			CoinType:    util.CoinTypePhore,
+			FeeAPI:      "",
+			SuperLowFee: 70,
+			LowFee:      140,
+			MediumFee:   160,
+			HighFee:     180,
+			MaxFee:      2000,
+			ClientAPIs:  apiEndpoints,
+			DB:          db,
 		}
 		cfg.Coins = append(cfg.Coins, phrCfg)
 	}
@@ -131,17 +132,7 @@
 		feeApi := "https://btc.fees.openbazaar.org"
 		db, _ := mockDB.GetDatastoreForWallet(wallet.Bitcoin)
 		btcCfg := CoinConfig{
-<<<<<<< HEAD
-			CoinType:   util.ExtendCoinType(wallet.Bitcoin),
-			FeeAPI:     feeApi,
-			LowFee:     140,
-			MediumFee:  160,
-			HighFee:    180,
-			MaxFee:     2000,
-			ClientAPIs: apiEndpoints,
-			DB:         db,
-=======
-			CoinType:    wallet.Bitcoin,
+			CoinType:    util.ExtendCoinType(wallet.Bitcoin),
 			FeeAPI:      feeApi,
 			SuperLowFee: 70,
 			LowFee:      140,
@@ -150,7 +141,6 @@
 			MaxFee:      2000,
 			ClientAPIs:  apiEndpoints,
 			DB:          db,
->>>>>>> 88043ebe
 		}
 		cfg.Coins = append(cfg.Coins, btcCfg)
 	}
