--- conflicted
+++ resolved
@@ -457,11 +457,7 @@
 			Log.Errorf("error converting outpoint hash for %s: %s", ws.coinType.String(), err.Error())
 			return
 		}
-<<<<<<< HEAD
-		v := int64(math.Round(in.Value * float64(util.SatoshisPerCoin(ws.coinType.ToCoinType()))))
-=======
-		v := big.NewInt(int64(math.Round(in.Value * float64(util.SatoshisPerCoin(ws.coinType)))))
->>>>>>> 88043ebe
+		v := big.NewInt(int64(math.Round(in.Value * float64(util.SatoshisPerCoin(ws.coinType.ToCoinType())))))
 		cbin := wallet.TransactionInput{
 			OutpointHash:  h,
 			OutpointIndex: op.Index,
@@ -499,11 +495,7 @@
 			continue
 		}
 
-<<<<<<< HEAD
-		v := int64(math.Round(out.Value * float64(util.SatoshisPerCoin(ws.coinType.ToCoinType()))))
-=======
-		v := big.NewInt(int64(math.Round(out.Value * float64(util.SatoshisPerCoin(ws.coinType)))))
->>>>>>> 88043ebe
+		v := big.NewInt(int64(math.Round(out.Value * float64(util.SatoshisPerCoin(ws.coinType.ToCoinType())))))
 
 		txout := wire.NewTxOut(v.Int64(), script)
 		msgTx.TxOut = append(msgTx.TxOut, txout)
