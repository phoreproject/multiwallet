package service

import (
	"bytes"
	"encoding/hex"
	"encoding/json"
	"fmt"
	"math"
	"strconv"
	"sync"
	"time"

	"github.com/OpenBazaar/wallet-interface"
	"github.com/btcsuite/btcd/chaincfg"
	"github.com/btcsuite/btcd/chaincfg/chainhash"
	"github.com/btcsuite/btcd/txscript"
	"github.com/btcsuite/btcd/wire"
	"github.com/btcsuite/btcutil"
	"github.com/cpacia/bchutil"
	"github.com/op/go-logging"
	"github.com/phoreproject/multiwallet/cache"
	"github.com/phoreproject/multiwallet/keys"
	laddr "github.com/phoreproject/multiwallet/litecoin/address"
	"github.com/phoreproject/multiwallet/model"
	"github.com/phoreproject/multiwallet/util"
	zaddr "github.com/phoreproject/multiwallet/zcash/address"
)

var Log = logging.MustGetLogger("WalletService")

type WalletService struct {
	db       wallet.Datastore
	km       *keys.KeyManager
	client   model.APIClient
	params   *chaincfg.Params
	coinType util.ExtCoinType

	chainHeight uint32
	bestBlock   string
	cache       cache.Cacher

	listeners []func(wallet.TransactionCallback)

	lock sync.RWMutex

	doneChan chan struct{}
}

type HashAndHeight struct {
	Height    uint32    `json:"height"`
	Hash      string    `json:"string"`
	Timestamp time.Time `json:"timestamp"`
}

const nullHash = "0000000000000000000000000000000000000000000000000000000000000000"

func NewWalletService(db wallet.Datastore, km *keys.KeyManager, client model.APIClient, params *chaincfg.Params, coinType util.ExtCoinType, cache cache.Cacher) (*WalletService, error) {
	var (
		ws = &WalletService{
			db:          db,
			km:          km,
			client:      client,
			params:      params,
			coinType:    coinType,
			chainHeight: 0,
			bestBlock:   nullHash,

			cache:     cache,
			listeners: []func(wallet.TransactionCallback){},
			lock:      sync.RWMutex{},
			doneChan:  make(chan struct{}),
		}
		marshaledHeight, err = cache.Get(ws.bestHeightKey())
	)

	if err != nil {
		Log.Info("cached block height missing: using default")
	} else {
		var hh HashAndHeight
		if err := json.Unmarshal(marshaledHeight, &hh); err != nil {
			Log.Error("failed unmarshaling cached block height")
			return ws, nil
		}
		ws.bestBlock = hh.Hash
		ws.chainHeight = hh.Height
	}
	return ws, nil
}

func (ws *WalletService) Start() {
	Log.Noticef("starting %s WalletService", ws.coinType.String())
	go ws.UpdateState()
	go ws.listen()
}

func (ws *WalletService) Stop() {
	ws.doneChan <- struct{}{}
}

func (ws *WalletService) ChainTip() (uint32, chainhash.Hash) {
	ws.lock.RLock()
	defer ws.lock.RUnlock()
	ch, err := chainhash.NewHashFromStr(ws.bestBlock)
	if err != nil {
		Log.Errorf("producing BestBlock hash: %s", err.Error())
	}
	return ws.chainHeight, *ch
}

func (ws *WalletService) AddTransactionListener(callback func(callback wallet.TransactionCallback)) {
	ws.listeners = append(ws.listeners, callback)
}

// InvokeTransactionListeners will invoke the transaction listeners for the updation of order state
func (ws *WalletService) InvokeTransactionListeners(callback wallet.TransactionCallback) {
	for _, l := range ws.listeners {
		go l(callback)
	}
}

func (ws *WalletService) listen() {
	var (
		addrs     = ws.getStoredAddresses()
		txChan    = ws.client.TransactionNotify()
		blockChan = ws.client.BlockNotify()
	)
	for _, sa := range addrs {
		ws.client.ListenAddress(sa.Addr)
	}

	for {
		select {
		case <-ws.doneChan:
			return
		case tx := <-txChan:
			go ws.ProcessIncomingTransaction(tx)
		case block := <-blockChan:
			go ws.processIncomingBlock(block)
		}
	}
}

// This is a transaction fresh off the wire. Let's save it to the db.
func (ws *WalletService) ProcessIncomingTransaction(tx model.Transaction) {
	Log.Debugf("new incoming %s transaction: %s", ws.coinType.String(), tx.Txid)
	addrs := ws.getStoredAddresses()
	ws.lock.RLock()
	chainHeight := int32(ws.chainHeight)
	ws.lock.RUnlock()
	ws.saveSingleTxToDB(tx, chainHeight, addrs)
	utxos, err := ws.db.Utxos().GetAll()
	if err != nil {
		Log.Errorf("error loading %s utxos: %s", ws.coinType.String(), err.Error())
	}

	for _, sa := range addrs {
		for _, out := range tx.Outputs {
			for _, addr := range out.ScriptPubKey.Addresses {
				if addr == sa.Addr.String() {
					utxo := model.Utxo{
						Txid:          tx.Txid,
						ScriptPubKey:  out.ScriptPubKey.Hex,
<<<<<<< HEAD
						Satoshis:      int64(math.Round(out.Value * float64(util.SatoshisPerCoin(ws.coinType.ToCoinType())))),
=======
						Satoshis:      int64(math.Round(out.Value * util.SatoshisPerCoin(ws.coinType))),
>>>>>>> 6cd7f7b4
						Vout:          out.N,
						Address:       addr,
						Confirmations: 0,
						Amount:        out.Value,
					}
					ws.saveSingleUtxoToDB(utxo, addrs, chainHeight)
					break
				}
			}
		}
		// If spending a utxo, delete it
		for _, in := range tx.Inputs {
			for _, u := range utxos {
				if in.Txid == u.Op.Hash.String() && in.Vout == int(u.Op.Index) {
					err := ws.db.Utxos().Delete(u)
					if err != nil {
						Log.Errorf("deleting spent utxo: %s", err.Error())
					}
					break
				}
			}
		}
	}
}

// A new block was found let's update our chain height and best hash and check for a reorg
func (ws *WalletService) processIncomingBlock(block model.Block) {
	Log.Infof("received new %s block at height %d: %s", ws.coinType.String(), block.Height, block.Hash)
	ws.lock.RLock()
	currentBest := ws.bestBlock
	ws.lock.RUnlock()

	ws.lock.Lock()
	err := ws.saveHashAndHeight(block.Hash, uint32(block.Height))
	if err != nil {
		Log.Errorf("update %s blockchain height: %s", ws.coinType.String(), err.Error())
	}
	ws.lock.Unlock()

	// REORG! Rescan all transactions and utxos to see if anything changed
	if currentBest != block.PreviousBlockhash && currentBest != block.Hash {
		Log.Warningf("%s chain reorg detected: rescanning wallet", ws.coinType.String())
		ws.UpdateState()
		return
	}

	// Query db for unconfirmed txs and utxos then query API to get current height
	txs, err := ws.db.Txns().GetAll(true)
	if err != nil {
		Log.Errorf("error loading %s txs from db: %s", ws.coinType.String(), err.Error())
		return
	}
	utxos, err := ws.db.Utxos().GetAll()
	if err != nil {
		Log.Errorf("error loading %s txs from db: %s", ws.coinType.String(), err.Error())
		return
	}
	addrs := ws.getStoredAddresses()
	for _, tx := range txs {
		if tx.Height == 0 {
			Log.Debugf("broadcasting unconfirmed txid %s", tx.Txid)
			go func(txn wallet.Txn) {
				ret, err := ws.client.GetTransaction(txn.Txid)
				if err != nil {
					Log.Errorf("error fetching unconfirmed %s tx: %s", ws.coinType.String(), err.Error())
					return
				}
				if ret.Confirmations > 0 {
					h := int32(block.Height) - int32(ret.Confirmations-1)
					ws.saveSingleTxToDB(*ret, int32(block.Height), addrs)
					for _, u := range utxos {
						if u.Op.Hash.String() == txn.Txid {
							u.AtHeight = h
							if err := ws.db.Utxos().Put(u); err != nil {
								Log.Errorf("updating utxo confirmation to %d: %s", h, err.Error())
							}
							continue
						}
					}
					return
				}
				// Rebroadcast unconfirmed transactions
				_, err = ws.client.Broadcast(tx.Bytes)
				if err != nil {
					Log.Errorf("broadcasting unconfirmed utxo: %s", err.Error())
				}
			}(tx)
		}
	}
}

// updateState will query the API for both UTXOs and TXs relevant to our wallet and then update
// the db state to match the API responses.
func (ws *WalletService) UpdateState() {
	// Start by fetching the chain height from the API
	Log.Debugf("updating %s chain state", ws.coinType.String())
	best, err := ws.client.GetBestBlock()
	if err == nil {
		Log.Debugf("%s chain height: %d", ws.coinType.String(), best.Height)
		ws.lock.Lock()
		err = ws.saveHashAndHeight(best.Hash, uint32(best.Height))
		if err != nil {
			Log.Errorf("updating %s blockchain height: %s", ws.coinType.String(), err.Error())
		}
		ws.lock.Unlock()
	} else {
		Log.Errorf("error querying API for %s chain height: %s", ws.coinType.String(), err.Error())
	}

	// Load wallet addresses and watch only addresses from the db
	addrs := ws.getStoredAddresses()

	go ws.syncUtxos(addrs)
	go ws.syncTxs(addrs)

}

// Query API for UTXOs and synchronize db state
func (ws *WalletService) syncUtxos(addrs map[string]storedAddress) {
	Log.Debugf("querying for %s utxos", ws.coinType.String())
	var query []btcutil.Address
	for _, sa := range addrs {
		query = append(query, sa.Addr)
	}
	utxos, err := ws.client.GetUtxos(query)
	if err != nil {
		Log.Errorf("error downloading utxos for %s: %s", ws.coinType.String(), err.Error())
	} else {
		Log.Debugf("downloaded %d %s utxos", len(utxos), ws.coinType.String())
		ws.saveUtxosToDB(utxos, addrs)
	}
}

// For each API response we will have to figure out height at which the UTXO has confirmed (if it has) and
// build a UTXO object suitable for saving to the database. If the database contains any UTXOs not returned
// by the API we will delete them.
func (ws *WalletService) saveUtxosToDB(utxos []model.Utxo, addrs map[string]storedAddress) {
	// Get current utxos
	currentUtxos, err := ws.db.Utxos().GetAll()
	if err != nil {
		Log.Error("error loading utxos for %s: %s", ws.coinType.String(), err.Error())
		return
	}

	ws.lock.RLock()
	chainHeight := int32(ws.chainHeight)
	ws.lock.RUnlock()

	newUtxos := make(map[string]wallet.Utxo)
	// Iterate over new utxos and put them to the db
	for _, u := range utxos {
		ch, err := chainhash.NewHashFromStr(u.Txid)
		if err != nil {
			Log.Error("error converting to chainhash for %s: %s", ws.coinType.String(), err.Error())
			continue
		}
		newU := wallet.Utxo{
			Op: *wire.NewOutPoint(ch, uint32(u.Vout)),
		}
		newUtxos[serializeUtxo(newU)] = newU
		ws.saveSingleUtxoToDB(u, addrs, chainHeight)
	}
	// If any old utxos were not returned by the API, delete them.
	for _, cur := range currentUtxos {
		_, ok := newUtxos[serializeUtxo(cur)]
		if !ok {
			if err := ws.db.Utxos().Delete(cur); err != nil {
				Log.Errorf("deleting utxo (%s): %s", cur.Op.Hash.String(), err.Error())
			}
		}
	}
}

func (ws *WalletService) saveSingleUtxoToDB(u model.Utxo, addrs map[string]storedAddress, chainHeight int32) {
	ch, err := chainhash.NewHashFromStr(u.Txid)
	if err != nil {
		Log.Error("error converting to chainhash for %s: %s", ws.coinType.String(), err.Error())
		return
	}
	scriptBytes, err := hex.DecodeString(u.ScriptPubKey)
	if err != nil {
		Log.Error("error converting to script bytes for %s: %s", ws.coinType.String(), err.Error())
		return
	}

	var watchOnly bool
	sa, ok := addrs[u.Address]
	if sa.WatchOnly || !ok {
		watchOnly = true
	}

	height := int32(0)
	if u.Confirmations > 0 {
		height = chainHeight - (int32(u.Confirmations) - 1)
	}

	newU := wallet.Utxo{
		Op:           *wire.NewOutPoint(ch, uint32(u.Vout)),
		Value:        u.Satoshis,
		WatchOnly:    watchOnly,
		ScriptPubkey: scriptBytes,
		AtHeight:     height,
	}

	if err := ws.db.Utxos().Put(newU); err != nil {
		Log.Errorf("putting utxo (%s): %s", u.Txid, err.Error())
		return
	}
}

// For use as a map key
func serializeUtxo(u wallet.Utxo) string {
	ser := u.Op.Hash.String()
	ser += strconv.Itoa(int(u.Op.Index))
	return ser
}

// Query API for TXs and synchronize db state
func (ws *WalletService) syncTxs(addrs map[string]storedAddress) {
	Log.Debugf("querying for %s transactions", ws.coinType.String())
	var query []btcutil.Address
	for _, sa := range addrs {
		query = append(query, sa.Addr)
	}
	txs, err := ws.client.GetTransactions(query)
	if err != nil {
		Log.Errorf("error downloading txs for %s: %s", ws.coinType.String(), err.Error())
	} else {
		Log.Debugf("downloaded %d %s transactions", len(txs), ws.coinType.String())
		ws.saveTxsToDB(txs, addrs)
	}
}

// For each API response we will need to determine the net coins leaving/entering the wallet as well as determine
// if the transaction was exclusively for our `watch only` addresses. We will also build a Tx object suitable
// for saving to the db and delete any existing txs not returned by the API. Finally, for any output matching a key
// in our wallet we need to mark that key as used in the db
func (ws *WalletService) saveTxsToDB(txns []model.Transaction, addrs map[string]storedAddress) {
	ws.lock.RLock()
	chainHeight := int32(ws.chainHeight)
	ws.lock.RUnlock()

	// Iterate over new txs and put them to the db
	for _, u := range txns {
		ws.saveSingleTxToDB(u, chainHeight, addrs)
	}
}

func (ws *WalletService) saveSingleTxToDB(u model.Transaction, chainHeight int32, addrs map[string]storedAddress) {
	msgTx := wire.NewMsgTx(int32(u.Version))
	msgTx.LockTime = uint32(u.Locktime)
	hits := 0
	value := int64(0)

	height := int32(0)
	if u.Confirmations > 0 {
		height = chainHeight - (int32(u.Confirmations) - 1)
	}

	txHash, err := chainhash.NewHashFromStr(u.Txid)
	if err != nil {
		Log.Errorf("error converting to txHash for %s: %s", ws.coinType.String(), err.Error())
		return
	}
	var relevant bool
	cb := wallet.TransactionCallback{Txid: txHash.String(), Height: height, Timestamp: time.Unix(u.Time, 0)}
	for _, in := range u.Inputs {
		ch, err := chainhash.NewHashFromStr(in.Txid)
		if err != nil {
			Log.Errorf("error converting to chainhash for %s: %s", ws.coinType.String(), err.Error())
			continue
		}
		script, err := hex.DecodeString(in.ScriptSig.Hex)
		if err != nil {
			Log.Errorf("error converting to scriptsig for %s: %s", ws.coinType.String(), err.Error())
			continue
		}
		op := wire.NewOutPoint(ch, uint32(in.Vout))
		addr, err := util.DecodeAddress(in.Addr, ws.params)
		if err != nil {
			// Some addresses may not decode and we can still process them normally
			addr = nil
		}

		txin := wire.NewTxIn(op, script, [][]byte{})
		txin.Sequence = uint32(in.Sequence)
		msgTx.TxIn = append(msgTx.TxIn, txin)
		h, err := hex.DecodeString(op.Hash.String())
		if err != nil {
			Log.Errorf("error converting outpoint hash for %s: %s", ws.coinType.String(), err.Error())
			return
		}
		v := int64(math.Round(in.Value * float64(util.SatoshisPerCoin(ws.coinType.ToCoinType()))))
		cbin := wallet.TransactionInput{
			OutpointHash:  h,
			OutpointIndex: op.Index,
			LinkedAddress: addr,
			Value:         v,
		}
		cb.Inputs = append(cb.Inputs, cbin)

		sa, ok := addrs[in.Addr]
		if !ok {
			continue
		}
		if !sa.WatchOnly {
			value -= v
			hits++
		}
		relevant = true
	}
	for i, out := range u.Outputs {
		script, err := hex.DecodeString(out.ScriptPubKey.Hex)
		if err != nil {
			Log.Errorf("error converting to scriptPubkey for %s: %s", ws.coinType.String(), err.Error())
			continue
		}
		var addr btcutil.Address
		if len(out.ScriptPubKey.Addresses) > 0 && out.ScriptPubKey.Addresses[0] != "" {
			addr, err = util.DecodeAddress(out.ScriptPubKey.Addresses[0], ws.params)
			if err != nil {
				// Some addresses may not decode and we can still process them normally
				addr = nil
			}
		}

		if len(out.ScriptPubKey.Addresses) == 0 {
			continue
		}

		v := int64(math.Round(out.Value * float64(util.SatoshisPerCoin(ws.coinType.ToCoinType()))))

		txout := wire.NewTxOut(v, script)
		msgTx.TxOut = append(msgTx.TxOut, txout)
		cbout := wallet.TransactionOutput{Address: addr, Value: v, Index: uint32(i)}
		cb.Outputs = append(cb.Outputs, cbout)

		sa, ok := addrs[out.ScriptPubKey.Addresses[0]]
		if !ok {
			continue
		}
		if !sa.WatchOnly {
			value += v
			hits++
			// Mark the key we received coins to as used
			err = ws.km.MarkKeyAsUsed(sa.Addr.ScriptAddress())
			if err != nil {
				Log.Errorf("marking address (%s) key used: %s", sa.Addr.String(), err.Error())
			}
		}
		relevant = true
	}

	if !relevant {
		Log.Warningf("abort saving irrelevant txid (%s) to db", u.Txid)
		return
	}

	cb.Value = value
	cb.WatchOnly = (hits == 0)
	saved, err := ws.db.Txns().Get(*txHash)
	if err != nil {
		ts := time.Now()
		if u.Confirmations > 0 {
			ts = time.Unix(u.BlockTime, 0)
		}
		var txBytes []byte
		if len(u.RawBytes) > 0 {
			txBytes = u.RawBytes
		} else {
			var buf bytes.Buffer
			msgTx.BtcEncode(&buf, wire.ProtocolVersion, wire.BaseEncoding)
			txBytes = buf.Bytes()
		}
		err = ws.db.Txns().Put(txBytes, txHash.String(), int(value), int(height), ts, hits == 0)
		if err != nil {
			Log.Errorf("putting txid (%s): %s", txHash.String(), err.Error())
			return
		}
		cb.Timestamp = ts
		ws.callbackListeners(cb)
	} else if height > 0 {
		err := ws.db.Txns().UpdateHeight(*txHash, int(height), time.Unix(u.BlockTime, 0))
		if err != nil {
			Log.Errorf("updating height for tx (%s): %s", txHash.String(), err.Error())
			return
		}
		if saved.Height != height {
			cb.Timestamp = saved.Timestamp
			ws.callbackListeners(cb)
		}
	}
}

func (ws *WalletService) callbackListeners(cb wallet.TransactionCallback) {
	for _, callback := range ws.listeners {
		callback(cb)
	}
}

type storedAddress struct {
	Addr      btcutil.Address
	WatchOnly bool
}

func (ws *WalletService) getStoredAddresses() map[string]storedAddress {
	keys := ws.km.GetKeys()
	addrs := make(map[string]storedAddress)
	for _, key := range keys {
		addr, err := ws.km.KeyToAddress(key)
		if err != nil {
			Log.Warningf("error getting %s address for key: %s", ws.coinType.String(), err.Error())
			continue
		}
		addrs[addr.String()] = storedAddress{addr, false}
	}
	watchScripts, err := ws.db.WatchedScripts().GetAll()
	if err != nil {
		Log.Errorf("error loading %s watch scripts: %s", ws.coinType.String(), err.Error())
		return addrs
	}

	for _, script := range watchScripts {
		var addr btcutil.Address
		switch ws.coinType {
		case util.ExtendCoinType(wallet.Bitcoin):
			_, addrSlice, _, err := txscript.ExtractPkScriptAddrs(script, ws.params)
			if err != nil {
				Log.Warningf("error serializing %s script: %s", ws.coinType.String(), err.Error())
				continue
			}
			if len(addrs) == 0 {
				Log.Warningf("error serializing %s script: %s", ws.coinType.String(), "Unknown script")
				continue
			}
			addr = addrSlice[0]
		case util.ExtendCoinType(wallet.BitcoinCash):
			cashAddr, err := bchutil.ExtractPkScriptAddrs(script, ws.params)
			if err != nil {
				Log.Warningf("error serializing %s script: %s", ws.coinType.String(), err.Error())
				continue
			}
			addr = cashAddr
		case util.ExtendCoinType(wallet.Zcash):
			zAddr, err := zaddr.ExtractPkScriptAddrs(script, ws.params)
			if err != nil {
				Log.Warningf("error serializing %s script: %s", ws.coinType.String(), err.Error())
				continue
			}
			addr = zAddr
		case util.ExtendCoinType(wallet.Litecoin):
			ltcAddr, err := laddr.ExtractPkScriptAddrs(script, ws.params)
			if err != nil {
				Log.Warningf("error serializing %s script: %s", ws.coinType.String(), err.Error())
				continue
			}
			addr = ltcAddr
		case util.CoinTypePhore:
			//TODO impl
			Log.Warningf("Not implemented yet for Phore!!")
		}
		addrs[addr.String()] = storedAddress{addr, true}
	}

	return addrs
}

func (ws *WalletService) saveHashAndHeight(hash string, height uint32) error {
	hh := HashAndHeight{
		Height:    height,
		Hash:      hash,
		Timestamp: time.Now(),
	}
	b, err := json.MarshalIndent(&hh, "", "    ")
	if err != nil {
		return err
	}
	ws.chainHeight = height
	ws.bestBlock = hash
	return ws.cache.Set(ws.bestHeightKey(), b)
}

func (ws *WalletService) bestHeightKey() string {
	return fmt.Sprintf("best-height-%s", ws.coinType.String())
}<|MERGE_RESOLUTION|>--- conflicted
+++ resolved
@@ -160,11 +160,7 @@
 					utxo := model.Utxo{
 						Txid:          tx.Txid,
 						ScriptPubKey:  out.ScriptPubKey.Hex,
-<<<<<<< HEAD
-						Satoshis:      int64(math.Round(out.Value * float64(util.SatoshisPerCoin(ws.coinType.ToCoinType())))),
-=======
-						Satoshis:      int64(math.Round(out.Value * util.SatoshisPerCoin(ws.coinType))),
->>>>>>> 6cd7f7b4
+						Satoshis:      int64(math.Round(out.Value * util.SatoshisPerCoin(ws.coinType.ToCoinType()))),
 						Vout:          out.N,
 						Address:       addr,
 						Confirmations: 0,
