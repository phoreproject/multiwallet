--- conflicted
+++ resolved
@@ -15,12 +15,21 @@
 
 [[projects]]
   branch = "master"
-  digest = "1:a2b5afc4a59e534f89daa418553fb55a199c4342a856819c6c343d660831bdef"
-  name = "github.com/OpenBazaar/multiwallet"
-  packages = [
+  digest = "1:7ad4fd6237e9135e16926749a6ae72e66529b2d6eb4ac747876410f873742909"
+  name = "github.com/phoreproject/multiwallet"
+  packages = [
+    "cache",
+    "client",
+    "client/blockbook",
     "client/errors",
+    "client/transport",
+    "config",
+    "datastore",
+    "keys",
     "litecoin/address",
     "litecoin/params",
+    "model",
+    "service",
     "util",
     "zcash/address",
   ]
@@ -181,11 +190,7 @@
   version = "v1.2.1"
 
 [[projects]]
-<<<<<<< HEAD
-  digest = "1:154538d29f26d251dfe9b38f2e7be0f404eecb0dc21c8fa973b21dd74d8bcdce"
-=======
   digest = "1:700f82416846a964010b86fddeada0e1ceb1c96fa65acc4f234811a7d3e4fded"
->>>>>>> 6cd7f7b4
   name = "github.com/gcash/bchd"
   packages = [
     "bchec",
@@ -195,13 +200,8 @@
     "wire",
   ]
   pruneopts = "UT"
-<<<<<<< HEAD
-  revision = "385d819ea501b78c3c9b4c91d48950017e9bdba2"
-  version = "v0.15.0"
-=======
   revision = "34d8b67e58c8487e08cc2b8130398ec4f4bc6df5"
   version = "v0.14.6"
->>>>>>> 6cd7f7b4
 
 [[projects]]
   branch = "master"
@@ -213,22 +213,14 @@
 
 [[projects]]
   branch = "master"
-<<<<<<< HEAD
-  digest = "1:b1c06051d563f82aa7ec6cb3f759d51301936cc0426933c7c567d8f2fd004c59"
-=======
   digest = "1:2538b5efd7d3d7ac9efdfef955f5bcda82cbec4d6f8aef4d388f1c70e6318fc5"
->>>>>>> 6cd7f7b4
   name = "github.com/gcash/bchutil"
   packages = [
     ".",
     "base58",
   ]
   pruneopts = "UT"
-<<<<<<< HEAD
-  revision = "98e73ec336ba521482403cf7cda69281170e50e0"
-=======
   revision = "800e62fe9aff291db8909a5dbf35c23cff8d1a62"
->>>>>>> 6cd7f7b4
 
 [[projects]]
   branch = "master"
@@ -456,8 +448,17 @@
     "github.com/OpenBazaar/golang-socketio",
     "github.com/OpenBazaar/golang-socketio/protocol",
     "github.com/OpenBazaar/golang-socketio/transport",
-    "github.com/OpenBazaar/multiwallet/client/errors",
-    "github.com/OpenBazaar/multiwallet/util",
+    "github.com/phoreproject/multiwallet/cache",
+    "github.com/phoreproject/multiwallet/client",
+    "github.com/phoreproject/multiwallet/client/errors",
+    "github.com/phoreproject/multiwallet/config",
+    "github.com/phoreproject/multiwallet/datastore",
+    "github.com/phoreproject/multiwallet/keys",
+    "github.com/phoreproject/multiwallet/litecoin/address",
+    "github.com/phoreproject/multiwallet/model",
+    "github.com/phoreproject/multiwallet/service",
+    "github.com/phoreproject/multiwallet/util",
+    "github.com/phoreproject/multiwallet/zcash/address",
     "github.com/OpenBazaar/spvwallet",
     "github.com/OpenBazaar/spvwallet/exchangerates",
     "github.com/OpenBazaar/wallet-interface",
