package multiwallet

import (
	"errors"
	"github.com/phoreproject/multiwallet/phore"
	"strings"
	"time"

<<<<<<< HEAD
=======
	eth "github.com/OpenBazaar/go-ethwallet/wallet"
	"github.com/OpenBazaar/multiwallet/bitcoin"
	"github.com/OpenBazaar/multiwallet/bitcoincash"
	"github.com/OpenBazaar/multiwallet/client/blockbook"
	"github.com/OpenBazaar/multiwallet/config"
	"github.com/OpenBazaar/multiwallet/litecoin"
	"github.com/OpenBazaar/multiwallet/service"
	"github.com/OpenBazaar/multiwallet/zcash"
>>>>>>> 88043ebe
	"github.com/OpenBazaar/wallet-interface"
	"github.com/btcsuite/btcd/chaincfg"
	"github.com/op/go-logging"
	"github.com/phoreproject/multiwallet/bitcoin"
	"github.com/phoreproject/multiwallet/bitcoincash"
	"github.com/phoreproject/multiwallet/client/blockbook"
	"github.com/phoreproject/multiwallet/config"
	"github.com/phoreproject/multiwallet/litecoin"
	"github.com/phoreproject/multiwallet/service"
	"github.com/phoreproject/multiwallet/util"
	"github.com/phoreproject/multiwallet/zcash"
	"github.com/tyler-smith/go-bip39"
)

var log = logging.MustGetLogger("multiwallet")

var UnsuppertedCoinError = errors.New("multiwallet does not contain an implementation for the given coin")

type MultiWallet map[util.ExtCoinType]wallet.Wallet

func NewMultiWallet(cfg *config.Config) (MultiWallet, error) {
	log.SetBackend(logging.AddModuleLevel(cfg.Logger))
	service.Log = log
	blockbook.Log = log

	if cfg.Mnemonic == "" {
		ent, err := bip39.NewEntropy(128)
		if err != nil {
			return nil, err
		}
		mnemonic, err := bip39.NewMnemonic(ent)
		if err != nil {
			return nil, err
		}
		cfg.Mnemonic = mnemonic
		cfg.CreationDate = time.Now()
	}

	multiwallet := make(MultiWallet)
	var err error
	for _, coin := range cfg.Coins {
		var w wallet.Wallet
		switch coin.CoinType {
		case util.CoinTypePhore:
			var params chaincfg.Params
			if cfg.Params.Name == phore.PhoreMainNetParams.Name {
				params = phore.PhoreMainNetParams
			} else {
				params = phore.PhoreTestNetParams
			}
			w, err = phore.NewPhoreWallet(coin, cfg.Mnemonic, &params, cfg.Proxy, cfg.Cache, cfg.DisableExchangeRates)
			if err != nil {
				return nil, err
			}
			if cfg.Params.Name == phore.PhoreMainNetParams.Name {
				multiwallet[util.CoinTypePhore] = w
			} else {
				multiwallet[util.CoinTypePhoreTest] = w
			}
		case util.ExtendCoinType(wallet.Bitcoin):
			w, err = bitcoin.NewBitcoinWallet(coin, cfg.Mnemonic, cfg.Params, cfg.Proxy, cfg.Cache, cfg.DisableExchangeRates)
			if err != nil {
				return nil, err
			}
			if cfg.Params.Name == chaincfg.MainNetParams.Name {
				multiwallet[util.ExtendCoinType(wallet.Bitcoin)] = w
			} else {
				multiwallet[util.ExtendCoinType(wallet.TestnetBitcoin)] = w
			}
		case util.ExtendCoinType(wallet.BitcoinCash):
			w, err = bitcoincash.NewBitcoinCashWallet(coin, cfg.Mnemonic, cfg.Params, cfg.Proxy, cfg.Cache, cfg.DisableExchangeRates)
			if err != nil {
				return nil, err
			}
			if cfg.Params.Name == chaincfg.MainNetParams.Name {
				multiwallet[util.ExtendCoinType(wallet.BitcoinCash)] = w
			} else {
				multiwallet[util.ExtendCoinType(wallet.TestnetBitcoinCash)] = w
			}
		case util.ExtendCoinType(wallet.Zcash):
			w, err = zcash.NewZCashWallet(coin, cfg.Mnemonic, cfg.Params, cfg.Proxy, cfg.Cache, cfg.DisableExchangeRates)
			if err != nil {
				return nil, err
			}
			if cfg.Params.Name == chaincfg.MainNetParams.Name {
				multiwallet[util.ExtendCoinType(wallet.Zcash)] = w
			} else {
				multiwallet[util.ExtendCoinType(wallet.TestnetZcash)] = w
			}
		case util.ExtendCoinType(wallet.Litecoin):
			w, err = litecoin.NewLitecoinWallet(coin, cfg.Mnemonic, cfg.Params, cfg.Proxy, cfg.Cache, cfg.DisableExchangeRates)
			if err != nil {
				return nil, err
			}
			if cfg.Params.Name == chaincfg.MainNetParams.Name {
				multiwallet[util.ExtendCoinType(wallet.Litecoin)] = w
			} else {
				multiwallet[util.ExtendCoinType(wallet.TestnetLitecoin)] = w
			}
		case wallet.Ethereum:
			w, err = eth.NewEthereumWallet(coin, cfg.Params, cfg.Mnemonic, cfg.Proxy)
			if err != nil {
				return nil, err
			}
			if cfg.Params.Name == chaincfg.MainNetParams.Name {
				multiwallet[wallet.Ethereum] = w
			} else {
				multiwallet[wallet.TestnetEthereum] = w
			}
		}
	}
	return multiwallet, nil
}

func (w *MultiWallet) Start() {
	for _, wallet := range *w {
		wallet.Start()
	}
}

func (w *MultiWallet) Close() {
	for _, wallet := range *w {
		wallet.Close()
	}
}

func (w *MultiWallet) WalletForCurrencyCode(currencyCode string) (wallet.Wallet, error) {
	for _, wl := range *w {
		if strings.EqualFold(wl.CurrencyCode(), currencyCode) || strings.EqualFold(wl.CurrencyCode(), "T"+currencyCode) {
			return wl, nil
		}
	}
	return nil, UnsuppertedCoinError
}<|MERGE_RESOLUTION|>--- conflicted
+++ resolved
@@ -6,17 +6,7 @@
 	"strings"
 	"time"
 
-<<<<<<< HEAD
-=======
 	eth "github.com/OpenBazaar/go-ethwallet/wallet"
-	"github.com/OpenBazaar/multiwallet/bitcoin"
-	"github.com/OpenBazaar/multiwallet/bitcoincash"
-	"github.com/OpenBazaar/multiwallet/client/blockbook"
-	"github.com/OpenBazaar/multiwallet/config"
-	"github.com/OpenBazaar/multiwallet/litecoin"
-	"github.com/OpenBazaar/multiwallet/service"
-	"github.com/OpenBazaar/multiwallet/zcash"
->>>>>>> 88043ebe
 	"github.com/OpenBazaar/wallet-interface"
 	"github.com/btcsuite/btcd/chaincfg"
 	"github.com/op/go-logging"
@@ -116,15 +106,15 @@
 			} else {
 				multiwallet[util.ExtendCoinType(wallet.TestnetLitecoin)] = w
 			}
-		case wallet.Ethereum:
+		case util.ExtendCoinType(wallet.Ethereum):
 			w, err = eth.NewEthereumWallet(coin, cfg.Params, cfg.Mnemonic, cfg.Proxy)
 			if err != nil {
 				return nil, err
 			}
 			if cfg.Params.Name == chaincfg.MainNetParams.Name {
-				multiwallet[wallet.Ethereum] = w
+				multiwallet[util.ExtendCoinType(wallet.Ethereum)] = w
 			} else {
-				multiwallet[wallet.TestnetEthereum] = w
+				multiwallet[util.ExtendCoinType(wallet.TestnetEthereum)] = w
 			}
 		}
 	}
